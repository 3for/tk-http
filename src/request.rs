use std::io;
use std::convert::From;
use std::str;
use std::str::FromStr;

use httparse;
use netbuf::Buf;
use futures::{Async, Poll};

use super::response::Response;
<<<<<<< HEAD
use super::headers::{Method, Header};
use serve::ResponseConfig;
use {Version};
=======
use super::enums::{Method, Version, Header};
>>>>>>> d4226c41


const MAX_HEADERS: usize = 64;

type Slice = (usize, usize);


/// Request struct
///
/// some known headers may be moved to upper structure (ie, Host)
#[derive(Debug)]
pub struct Request {
    pub method: Method,
    pub path: String,
    pub version: Version,

    pub headers: Vec<(Header, String)>,

    pub body: Option<Body>,

    // some known headers
    host: Option<usize>,
    content_type: Option<usize>,
    content_length: Option<usize>,
    // add more known headers;
}


impl Request {

    pub fn parse_from(buf: &Buf) -> Poll<(Request,usize), io::Error> {
        let mut headers = [httparse::EMPTY_HEADER; MAX_HEADERS];
        let mut parser = httparse::Request::new(&mut headers);
        let bytes = match parser.parse(&buf[..]) {
            Ok(httparse::Status::Complete(bytes)) => {
                bytes
            },
            Ok(httparse::Status::Partial) => {
                return Ok(Async::NotReady);
            },
            Err(e) => {
                return Err(io::Error::new(
                    io::ErrorKind::Other, e.to_string()));
            },
        };
        let mut req = Request {
            method: Method::from(parser.method.unwrap()),
<<<<<<< HEAD
            version: Version::from_httparse(parser.version.unwrap()),
=======
            version: parser.version.unwrap().into(),
>>>>>>> d4226c41
            path: parser.path.unwrap().to_string(),
            headers: Vec::with_capacity(MAX_HEADERS),
            body: None,

            host: None,
            content_type: None,
            content_length: None,
        };
        req.parse_headers(parser);
        Ok(Async::Ready((req, bytes)))
    }

    fn parse_headers(&mut self, parser: httparse::Request) {
        for h in parser.headers.iter() {
            let header = Header::from(h.name);
            let value = String::from_utf8_lossy(h.value).into_owned();
            match header {
                Header::Host => {
                    self.host = Some(self.headers.len());
                },
                Header::ContentLength => {
                    // check if value is usize:
                    self.content_length = Some(self.headers.len());
                },
                _ => {},
            }
            self.headers.push((header, value));
        }
    }

<<<<<<< HEAD
=======
    // Public interface

    pub fn new_response(&self) -> Response {
        Response::new(self.version.clone())
    }

>>>>>>> d4226c41
    pub fn has_body(&self) -> bool {
        self.body.is_some()
    }

    /// Value of Host header
    pub fn host(&self) -> Option<&str> {
        match self.host {
            Some(idx) => Some(self.headers[idx].1.as_ref()),
            None => None,
        }
    }

    /// Value of Content-Type header
    pub fn content_type(&self) -> Option<&str> {
        match self.content_type {
            Some(idx) => Some(self.headers[idx].1.as_ref()),
            None => None,
        }
    }

    /// Value of Content-Length header
    pub fn content_length(&self) -> Option<usize> {
        match self.content_length {
            None => None,
            Some(idx) => {
                match usize::from_str(self.headers[idx].1.as_ref()) {
                    Ok(size) => Some(size),
                    Err(_) => None,
                }
            },
        }
    }
}


#[derive(Debug)]
pub struct Body {
    pub data: Buf,
}

impl Body {
    pub fn new(buf: Buf) -> Body {
        Body { data: buf }
    }

    pub fn parse_from(request: &Request, buf: &Buf)
        -> Poll<Option<usize>, io::Error>
    {
        if let Some(clen) = request.content_length() {
            if buf.len() >= clen {
                return Ok(Async::Ready(Some(clen)))
            }
        // } else if Some(ctype) = request.content_type() {
        }
        Ok(Async::Ready(None))
    }
}

pub fn response_config(req: &Request) -> ResponseConfig {
    ResponseConfig {
        version: req.version,
        is_head: req.method == Method::Head,
        do_close: true, // TODO(tailhook) close
    }
}<|MERGE_RESOLUTION|>--- conflicted
+++ resolved
@@ -8,13 +8,9 @@
 use futures::{Async, Poll};
 
 use super::response::Response;
-<<<<<<< HEAD
-use super::headers::{Method, Header};
+use super::enums::{Method, Header};
 use serve::ResponseConfig;
 use {Version};
-=======
-use super::enums::{Method, Version, Header};
->>>>>>> d4226c41
 
 
 const MAX_HEADERS: usize = 64;
@@ -62,11 +58,7 @@
         };
         let mut req = Request {
             method: Method::from(parser.method.unwrap()),
-<<<<<<< HEAD
             version: Version::from_httparse(parser.version.unwrap()),
-=======
-            version: parser.version.unwrap().into(),
->>>>>>> d4226c41
             path: parser.path.unwrap().to_string(),
             headers: Vec::with_capacity(MAX_HEADERS),
             body: None,
@@ -97,15 +89,11 @@
         }
     }
 
-<<<<<<< HEAD
-=======
     // Public interface
 
     pub fn new_response(&self) -> Response {
-        Response::new(self.version.clone())
+        Response::new(self.version)
     }
-
->>>>>>> d4226c41
     pub fn has_body(&self) -> bool {
         self.body.is_some()
     }
