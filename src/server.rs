use std::io::{self, Write};
use std::collections::VecDeque;

use futures::{Future, Poll, Async};
use tokio_core::net::TcpStream;
use tokio_service::Service;
use netbuf::Buf;

use request::{Request, Body, response_config};
use response::Response;
use serve::{ResponseConfig, ResponseWriter};
use {GenericResponse, Error};


enum InFlight<F, R>
    where F: Future<Item=R>,
          R: GenericResponse,
{
    Service(ResponseConfig, F),
    Waiting(ResponseConfig, R),
    Responding(R::Future),
}


pub struct HttpServer<T>
    where T: Service<Request=Request, Error=Error>,
          T::Response: GenericResponse,
{
    /// Socket and output buffer, it's None when connection is borrowed by
    ///
    conn: Option<(TcpStream, Buf)>,
    in_buf: Buf,
    request: Option<Request>,
    service: T,
<<<<<<< HEAD
    in_flight: VecDeque<InFlight<T::Future, T::Response>>,
=======
    in_flight: VecDeque<InFlight<T::Future>>,
    done: bool,
>>>>>>> d4226c41
}

impl<T> HttpServer<T>
    where T: Service<Request=Request, Error=Error>,
          T::Response: GenericResponse,
{

    pub fn new(socket: TcpStream, service: T) -> HttpServer<T> {
        HttpServer {
            conn: Some((socket, Buf::new())),
            in_buf: Buf::new(),
            request: None,
            // out_body: None,
            service: service,
            in_flight: VecDeque::with_capacity(32),
            done: false,
        }
    }

    fn is_done(&self) -> bool {
        self.done
    }

    fn flush(&mut self) -> Poll<(), Error> {
        if let Some((ref mut sock, ref mut buf)) = self.conn {
            loop {
                match buf.write_to(sock) {
                    Ok(_) => break,
                    Err(ref e) if e.kind() == io::ErrorKind::WouldBlock
                    => {
                        break;
                    }
                    Err(e) => {
                        return Err(e.into());
                    },
                }
            }
            match sock.flush() {
                Ok(_) => {
                    Ok(Async::Ready(()))
                },
                Err(ref e) if e.kind() == io::ErrorKind::WouldBlock => {
                    Ok(Async::NotReady)
                },
                Err(e) => Err(e.into()),
            }
        } else {
            Ok(Async::Ready(()))
        }
    }

    fn read_and_process(&mut self) -> Poll<(), Error> {
        loop {
            while !try!(self.parse_request()) {
                match try!(self.read_in()) {
                    Async::Ready(0) => {
                        self.done = true;
                        return Ok(Async::Ready(()))
                    },
                    Async::Ready(_) => {},
                    Async::NotReady => return Ok(Async::NotReady),
                }
            }
            while !try!(self.parse_body()) {
                match try!(self.read_in()) {
                    Async::Ready(0) => {
                        self.done = true;
                        return Ok(Async::Ready(()))
                    },
                    Async::Ready(_) => {},
                    Async::NotReady => return Ok(Async::NotReady),
                }
            }
            let req = self.request.take().unwrap();
            let cfg = response_config(&req);
            let waiter = self.service.call(req);
            self.in_flight.push_back((InFlight::Service(cfg, waiter)));
        }
    }

    fn read_in(&mut self) -> Poll<usize, io::Error> {
        if let Some((ref mut sock, _)) = self.conn {
            match self.in_buf.read_from(sock) {
                Ok(size) => {
                    return Ok(Async::Ready(size));
                },
                Err(ref e) if e.kind() == io::ErrorKind::WouldBlock => {
                    return Ok(Async::NotReady)
                },
                Err(e) => return Err(e),
            }
        } else {
            Ok(Async::NotReady)
        }
    }

    fn parse_request(&mut self) -> Result<bool, io::Error> {
        if self.request.is_none() {
            match try!(Request::parse_from(&self.in_buf)) {
                Async::NotReady => return Ok(false),
                Async::Ready((req, size)) => {
                    self.in_buf.consume(size);
                    self.request = Some(req);
                },
            }
        }
        Ok(true)
    }

    fn parse_body(&mut self) -> Result<bool, io::Error> {
        assert!(self.request.is_some());
        if self.request.as_ref().unwrap().body.is_some() {
            return Ok(true)
        }
        let mut req = self.request.as_mut().unwrap();
        match try!(Body::parse_from(&req, &mut self.in_buf)) {
            Async::Ready(None) => Ok(true),
            Async::Ready(Some(size)) => {
                let mut buf = Buf::new();
                buf.extend(&self.in_buf[..size]);
                self.in_buf.consume(size);
                req.body = Some(Body::new(buf));
                Ok(true)
            },
            Async::NotReady => Ok(false),
        }
    }

    fn poll_waiters(&mut self) -> Result<(), Error> {
        for waiter in self.in_flight.iter_mut() {
            let waiting = match waiter {
                &mut InFlight::Service(cfg, ref mut f) => {
                    match f.poll() {
                        Ok(Async::Ready(res)) => Some((cfg, res)),
                        Ok(Async::NotReady) => None,
                        Err(e) => return Err(e),
                    }
                },
                _ => None
            };
            if let Some((cfg, value)) = waiting {
                *waiter = InFlight::Waiting(cfg, value);
            }
        }
        loop {
            match self.in_flight.front_mut() {
                Some(&mut InFlight::Responding(ref mut fut)) => {
                    match try!(fut.poll()) {
                        Async::Ready((sock, buf)) => {
                            self.conn = Some((sock, buf));
                        }
                        Async::NotReady => return Ok(()),
                    }
                }
                Some(&mut InFlight::Waiting(..)) => {}
                _ => return Ok(()),
            };
            let (sock, buf) = self.conn.take().expect("connection is owned");
            match self.in_flight.pop_front() {
                Some(InFlight::Responding(_)) => continue,
                Some(InFlight::Waiting(cfg, response)) => {
                    self.in_flight.push_front(InFlight::Responding(
                        response.make_serializer(ResponseWriter::new(sock, buf,
                            cfg.version, cfg.is_head, cfg.do_close))));
                }
                _ => unreachable!(),
            };
        }
    }
}

impl<T> Future for HttpServer<T>
    where T: Service<Request=Request, Error=Error>,
          T::Response: GenericResponse,
{
    type Item = ();
    type Error = Error;

    fn poll(&mut self) -> Poll<(), Error> {
        try!(self.flush());

        try!(self.read_and_process());

        try!(self.poll_waiters());

        try!(self.flush());

        if self.is_done() {
            return Ok(Async::Ready(()));
        }
        Ok(Async::NotReady)
    }
}<|MERGE_RESOLUTION|>--- conflicted
+++ resolved
@@ -32,12 +32,8 @@
     in_buf: Buf,
     request: Option<Request>,
     service: T,
-<<<<<<< HEAD
     in_flight: VecDeque<InFlight<T::Future, T::Response>>,
-=======
-    in_flight: VecDeque<InFlight<T::Future>>,
     done: bool,
->>>>>>> d4226c41
 }
 
 impl<T> HttpServer<T>
